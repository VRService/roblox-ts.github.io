--- conflicted
+++ resolved
@@ -67,10 +67,7 @@
 		"target": "es6",
 
 		// required, semi-configurable
-<<<<<<< HEAD
 		// (must end in "node_modules/@rbxts")
-=======
->>>>>>> dabfd040
 		"typeRoots": [ "node_modules/@rbxts" ],
 
 		// required, configurable
